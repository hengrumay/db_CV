--- conflicted
+++ resolved
@@ -2,6 +2,7 @@
  "cells": [
   {
    "cell_type": "code",
+   "execution_count": 1,
    "execution_count": 1,
    "metadata": {
     "application/vnd.databricks.v1+cell": {
@@ -81,6 +82,71 @@
      ]
     }
    ],
+   "outputs": [
+    {
+     "name": "stdout",
+     "output_type": "stream",
+     "text": [
+      "Collecting git+https://github.com/BlitzBricksterYY-db/ultralytics.git@main (from -r requirements.txt (line 3))\n",
+      "  Cloning https://github.com/BlitzBricksterYY-db/ultralytics.git (to revision main) to /private/var/folders/mc/phm326xs6zq_qh7j4ffqc72m0000gp/T/pip-req-build-eq3k_7x4\n",
+      "  Running command git clone --filter=blob:none --quiet https://github.com/BlitzBricksterYY-db/ultralytics.git /private/var/folders/mc/phm326xs6zq_qh7j4ffqc72m0000gp/T/pip-req-build-eq3k_7x4\n",
+      "  Resolved https://github.com/BlitzBricksterYY-db/ultralytics.git to commit e53def376017f77fb6704ba194b4b2ea034988d4\n",
+      "  Installing build dependencies ... \u001b[?25ldone\n",
+      "\u001b[?25h  Getting requirements to build wheel ... \u001b[?25ldone\n",
+      "\u001b[?25h  Preparing metadata (pyproject.toml) ... \u001b[?25ldone\n",
+      "\u001b[?25hRequirement already satisfied: opencv-python==4.10.0.84 in /Users/will.smith/Desktop/10x/db_CV/.venv/lib/python3.12/site-packages (from -r requirements.txt (line 1)) (4.10.0.84)\n",
+      "Requirement already satisfied: ray==2.39.0 in /Users/will.smith/Desktop/10x/db_CV/.venv/lib/python3.12/site-packages (from -r requirements.txt (line 2)) (2.39.0)\n",
+      "Requirement already satisfied: numpy>=1.21.2 in /Users/will.smith/Desktop/10x/db_CV/.venv/lib/python3.12/site-packages (from opencv-python==4.10.0.84->-r requirements.txt (line 1)) (1.26.4)\n",
+      "Requirement already satisfied: click>=7.0 in /Users/will.smith/Desktop/10x/db_CV/.venv/lib/python3.12/site-packages (from ray==2.39.0->-r requirements.txt (line 2)) (8.1.8)\n",
+      "Requirement already satisfied: filelock in /Users/will.smith/Desktop/10x/db_CV/.venv/lib/python3.12/site-packages (from ray==2.39.0->-r requirements.txt (line 2)) (3.17.0)\n",
+      "Requirement already satisfied: jsonschema in /Users/will.smith/Desktop/10x/db_CV/.venv/lib/python3.12/site-packages (from ray==2.39.0->-r requirements.txt (line 2)) (4.23.0)\n",
+      "Requirement already satisfied: msgpack<2.0.0,>=1.0.0 in /Users/will.smith/Desktop/10x/db_CV/.venv/lib/python3.12/site-packages (from ray==2.39.0->-r requirements.txt (line 2)) (1.1.0)\n",
+      "Requirement already satisfied: packaging in /Users/will.smith/Desktop/10x/db_CV/.venv/lib/python3.12/site-packages (from ray==2.39.0->-r requirements.txt (line 2)) (24.2)\n",
+      "Requirement already satisfied: protobuf!=3.19.5,>=3.15.3 in /Users/will.smith/Desktop/10x/db_CV/.venv/lib/python3.12/site-packages (from ray==2.39.0->-r requirements.txt (line 2)) (5.29.3)\n",
+      "Requirement already satisfied: pyyaml in /Users/will.smith/Desktop/10x/db_CV/.venv/lib/python3.12/site-packages (from ray==2.39.0->-r requirements.txt (line 2)) (6.0.2)\n",
+      "Requirement already satisfied: aiosignal in /Users/will.smith/Desktop/10x/db_CV/.venv/lib/python3.12/site-packages (from ray==2.39.0->-r requirements.txt (line 2)) (1.3.2)\n",
+      "Requirement already satisfied: frozenlist in /Users/will.smith/Desktop/10x/db_CV/.venv/lib/python3.12/site-packages (from ray==2.39.0->-r requirements.txt (line 2)) (1.5.0)\n",
+      "Requirement already satisfied: requests in /Users/will.smith/Desktop/10x/db_CV/.venv/lib/python3.12/site-packages (from ray==2.39.0->-r requirements.txt (line 2)) (2.32.3)\n",
+      "Requirement already satisfied: matplotlib>=3.3.0 in /Users/will.smith/Desktop/10x/db_CV/.venv/lib/python3.12/site-packages (from ultralytics==8.3.34->-r requirements.txt (line 3)) (3.10.0)\n",
+      "Requirement already satisfied: pillow>=7.1.2 in /Users/will.smith/Desktop/10x/db_CV/.venv/lib/python3.12/site-packages (from ultralytics==8.3.34->-r requirements.txt (line 3)) (11.1.0)\n",
+      "Requirement already satisfied: scipy>=1.4.1 in /Users/will.smith/Desktop/10x/db_CV/.venv/lib/python3.12/site-packages (from ultralytics==8.3.34->-r requirements.txt (line 3)) (1.15.1)\n",
+      "Requirement already satisfied: torch>=1.8.0 in /Users/will.smith/Desktop/10x/db_CV/.venv/lib/python3.12/site-packages (from ultralytics==8.3.34->-r requirements.txt (line 3)) (2.6.0)\n",
+      "Requirement already satisfied: torchvision>=0.9.0 in /Users/will.smith/Desktop/10x/db_CV/.venv/lib/python3.12/site-packages (from ultralytics==8.3.34->-r requirements.txt (line 3)) (0.21.0)\n",
+      "Requirement already satisfied: tqdm>=4.64.0 in /Users/will.smith/Desktop/10x/db_CV/.venv/lib/python3.12/site-packages (from ultralytics==8.3.34->-r requirements.txt (line 3)) (4.67.1)\n",
+      "Requirement already satisfied: psutil in /Users/will.smith/Desktop/10x/db_CV/.venv/lib/python3.12/site-packages (from ultralytics==8.3.34->-r requirements.txt (line 3)) (6.1.1)\n",
+      "Requirement already satisfied: py-cpuinfo in /Users/will.smith/Desktop/10x/db_CV/.venv/lib/python3.12/site-packages (from ultralytics==8.3.34->-r requirements.txt (line 3)) (9.0.0)\n",
+      "Requirement already satisfied: pandas>=1.1.4 in /Users/will.smith/Desktop/10x/db_CV/.venv/lib/python3.12/site-packages (from ultralytics==8.3.34->-r requirements.txt (line 3)) (2.2.3)\n",
+      "Requirement already satisfied: seaborn>=0.11.0 in /Users/will.smith/Desktop/10x/db_CV/.venv/lib/python3.12/site-packages (from ultralytics==8.3.34->-r requirements.txt (line 3)) (0.13.2)\n",
+      "Requirement already satisfied: ultralytics-thop>=2.0.0 in /Users/will.smith/Desktop/10x/db_CV/.venv/lib/python3.12/site-packages (from ultralytics==8.3.34->-r requirements.txt (line 3)) (2.0.14)\n",
+      "Requirement already satisfied: contourpy>=1.0.1 in /Users/will.smith/Desktop/10x/db_CV/.venv/lib/python3.12/site-packages (from matplotlib>=3.3.0->ultralytics==8.3.34->-r requirements.txt (line 3)) (1.3.1)\n",
+      "Requirement already satisfied: cycler>=0.10 in /Users/will.smith/Desktop/10x/db_CV/.venv/lib/python3.12/site-packages (from matplotlib>=3.3.0->ultralytics==8.3.34->-r requirements.txt (line 3)) (0.12.1)\n",
+      "Requirement already satisfied: fonttools>=4.22.0 in /Users/will.smith/Desktop/10x/db_CV/.venv/lib/python3.12/site-packages (from matplotlib>=3.3.0->ultralytics==8.3.34->-r requirements.txt (line 3)) (4.55.8)\n",
+      "Requirement already satisfied: kiwisolver>=1.3.1 in /Users/will.smith/Desktop/10x/db_CV/.venv/lib/python3.12/site-packages (from matplotlib>=3.3.0->ultralytics==8.3.34->-r requirements.txt (line 3)) (1.4.8)\n",
+      "Requirement already satisfied: pyparsing>=2.3.1 in /Users/will.smith/Desktop/10x/db_CV/.venv/lib/python3.12/site-packages (from matplotlib>=3.3.0->ultralytics==8.3.34->-r requirements.txt (line 3)) (3.2.1)\n",
+      "Requirement already satisfied: python-dateutil>=2.7 in /Users/will.smith/Desktop/10x/db_CV/.venv/lib/python3.12/site-packages (from matplotlib>=3.3.0->ultralytics==8.3.34->-r requirements.txt (line 3)) (2.9.0.post0)\n",
+      "Requirement already satisfied: pytz>=2020.1 in /Users/will.smith/Desktop/10x/db_CV/.venv/lib/python3.12/site-packages (from pandas>=1.1.4->ultralytics==8.3.34->-r requirements.txt (line 3)) (2025.1)\n",
+      "Requirement already satisfied: tzdata>=2022.7 in /Users/will.smith/Desktop/10x/db_CV/.venv/lib/python3.12/site-packages (from pandas>=1.1.4->ultralytics==8.3.34->-r requirements.txt (line 3)) (2025.1)\n",
+      "Requirement already satisfied: charset-normalizer<4,>=2 in /Users/will.smith/Desktop/10x/db_CV/.venv/lib/python3.12/site-packages (from requests->ray==2.39.0->-r requirements.txt (line 2)) (3.4.1)\n",
+      "Requirement already satisfied: idna<4,>=2.5 in /Users/will.smith/Desktop/10x/db_CV/.venv/lib/python3.12/site-packages (from requests->ray==2.39.0->-r requirements.txt (line 2)) (3.10)\n",
+      "Requirement already satisfied: urllib3<3,>=1.21.1 in /Users/will.smith/Desktop/10x/db_CV/.venv/lib/python3.12/site-packages (from requests->ray==2.39.0->-r requirements.txt (line 2)) (2.3.0)\n",
+      "Requirement already satisfied: certifi>=2017.4.17 in /Users/will.smith/Desktop/10x/db_CV/.venv/lib/python3.12/site-packages (from requests->ray==2.39.0->-r requirements.txt (line 2)) (2025.1.31)\n",
+      "Requirement already satisfied: typing-extensions>=4.10.0 in /Users/will.smith/Desktop/10x/db_CV/.venv/lib/python3.12/site-packages (from torch>=1.8.0->ultralytics==8.3.34->-r requirements.txt (line 3)) (4.12.2)\n",
+      "Requirement already satisfied: networkx in /Users/will.smith/Desktop/10x/db_CV/.venv/lib/python3.12/site-packages (from torch>=1.8.0->ultralytics==8.3.34->-r requirements.txt (line 3)) (3.4.2)\n",
+      "Requirement already satisfied: jinja2 in /Users/will.smith/Desktop/10x/db_CV/.venv/lib/python3.12/site-packages (from torch>=1.8.0->ultralytics==8.3.34->-r requirements.txt (line 3)) (3.1.5)\n",
+      "Requirement already satisfied: fsspec in /Users/will.smith/Desktop/10x/db_CV/.venv/lib/python3.12/site-packages (from torch>=1.8.0->ultralytics==8.3.34->-r requirements.txt (line 3)) (2025.2.0)\n",
+      "Requirement already satisfied: setuptools in /Users/will.smith/Desktop/10x/db_CV/.venv/lib/python3.12/site-packages (from torch>=1.8.0->ultralytics==8.3.34->-r requirements.txt (line 3)) (75.8.0)\n",
+      "Requirement already satisfied: sympy==1.13.1 in /Users/will.smith/Desktop/10x/db_CV/.venv/lib/python3.12/site-packages (from torch>=1.8.0->ultralytics==8.3.34->-r requirements.txt (line 3)) (1.13.1)\n",
+      "Requirement already satisfied: mpmath<1.4,>=1.1.0 in /Users/will.smith/Desktop/10x/db_CV/.venv/lib/python3.12/site-packages (from sympy==1.13.1->torch>=1.8.0->ultralytics==8.3.34->-r requirements.txt (line 3)) (1.3.0)\n",
+      "Requirement already satisfied: attrs>=22.2.0 in /Users/will.smith/Desktop/10x/db_CV/.venv/lib/python3.12/site-packages (from jsonschema->ray==2.39.0->-r requirements.txt (line 2)) (25.1.0)\n",
+      "Requirement already satisfied: jsonschema-specifications>=2023.03.6 in /Users/will.smith/Desktop/10x/db_CV/.venv/lib/python3.12/site-packages (from jsonschema->ray==2.39.0->-r requirements.txt (line 2)) (2024.10.1)\n",
+      "Requirement already satisfied: referencing>=0.28.4 in /Users/will.smith/Desktop/10x/db_CV/.venv/lib/python3.12/site-packages (from jsonschema->ray==2.39.0->-r requirements.txt (line 2)) (0.36.2)\n",
+      "Requirement already satisfied: rpds-py>=0.7.1 in /Users/will.smith/Desktop/10x/db_CV/.venv/lib/python3.12/site-packages (from jsonschema->ray==2.39.0->-r requirements.txt (line 2)) (0.22.3)\n",
+      "Requirement already satisfied: six>=1.5 in /Users/will.smith/Desktop/10x/db_CV/.venv/lib/python3.12/site-packages (from python-dateutil>=2.7->matplotlib>=3.3.0->ultralytics==8.3.34->-r requirements.txt (line 3)) (1.17.0)\n",
+      "Requirement already satisfied: MarkupSafe>=2.0 in /Users/will.smith/Desktop/10x/db_CV/.venv/lib/python3.12/site-packages (from jinja2->torch>=1.8.0->ultralytics==8.3.34->-r requirements.txt (line 3)) (3.0.2)\n",
+      "Note: you may need to restart the kernel to use updated packages.\n"
+     ]
+    }
+   ],
    "source": [
     "%pip install -r requirements.txt\n",
     "dbutils.library.restartPython()"
@@ -88,32 +154,20 @@
   },
   {
    "cell_type": "code",
-<<<<<<< HEAD
    "execution_count": 56,
-=======
-   "execution_count": 12,
->>>>>>> f3b7b2a0
    "metadata": {},
    "outputs": [],
    "source": [
     "import yaml \n",
-<<<<<<< HEAD
     "import os \n",
     "import requests\n",
     "import zipfile\n",
     "import io\n"
-=======
-    "import os "
->>>>>>> f3b7b2a0
-   ]
-  },
-  {
-   "cell_type": "code",
-<<<<<<< HEAD
+   ]
+  },
+  {
+   "cell_type": "code",
    "execution_count": 50,
-=======
-   "execution_count": 13,
->>>>>>> f3b7b2a0
    "metadata": {
     "application/vnd.databricks.v1+cell": {
      "cellMetadata": {
@@ -140,11 +194,7 @@
   },
   {
    "cell_type": "code",
-<<<<<<< HEAD
    "execution_count": 51,
-=======
-   "execution_count": 14,
->>>>>>> f3b7b2a0
    "metadata": {
     "application/vnd.databricks.v1+cell": {
      "cellMetadata": {
@@ -170,6 +220,7 @@
     "catalog_name = unity_catalog_vars['catalog']\n",
     "schema_name = unity_catalog_vars['schema']\n",
     "volume_name = unity_catalog_vars['volume']\n",
+    "volume_name = unity_catalog_vars['volume']\n",
     "\n",
     "# Get Databricks secrets information\n",
     "databricks_token_scope = env_vars['DATABRICKS_TOKEN']['scope']\n",
@@ -181,6 +232,7 @@
   },
   {
    "cell_type": "code",
+   "execution_count": 15,
    "execution_count": 15,
    "metadata": {
     "application/vnd.databricks.v1+cell": {
@@ -204,6 +256,15 @@
      ]
     }
    ],
+   "outputs": [
+    {
+     "name": "stdout",
+     "output_type": "stream",
+     "text": [
+      "Successfully created schema: computer_vision, and volume: yolo_data in catalog: will_smith\n"
+     ]
+    }
+   ],
    "source": [
     "# Create assets if not exist\n",
     "\n",
@@ -213,6 +274,7 @@
     "    if \"quota\" in str(e).lower():\n",
     "        print(\"Quota limit reached for catalog creation.\")\n",
     "        print(f\"Full error: {str(e)} \\n\")\n",
+    "        print(f\"Full error: {str(e)} \\n\")\n",
     "    else:\n",
     "        raise e\n",
     "\n",
@@ -228,11 +290,7 @@
   },
   {
    "cell_type": "code",
-<<<<<<< HEAD
    "execution_count": 97,
-=======
-   "execution_count": 20,
->>>>>>> f3b7b2a0
    "metadata": {},
    "outputs": [
     {
@@ -244,7 +302,6 @@
        " FileInfo(path='/Volumes/will_smith/computer_vision/yolo_data/training_runs/', name='', size=None, modificationTime=None)]"
       ]
      },
-<<<<<<< HEAD
      "execution_count": 97,
      "metadata": {},
      "output_type": "execute_result"
@@ -549,56 +606,6 @@
    "source": [
     "dbutils.fs.mv(os.getcwd() + \"/coco_tmp/coco8/\", data['path'])\n",
     "\n"
-=======
-     "execution_count": 20,
-     "metadata": {},
-     "output_type": "execute_result"
-    }
-   ],
-   "source": [
-    "# Use dbutils.fs.mkdirs instead of os.makedirs to create directories in DBFS\n",
-    "# due to limitations with Databricks Connect\n",
-    "# otherwise may receive: PermissionError: [Errno 13] Permission denied\n",
-    "\n",
-    "# Config project structure directory\n",
-    "project_path = f\"/Volumes/{catalog_name}/{schema_name}/{volume_name}/\"\n",
-    "\n",
-    "# Create project structure\n",
-    "training_path = f\"{project_path}/training_runs/'\"\n",
-    "result_path = f\"{project_path}/training_results/\"\n",
-    "data_path = f'{project_path}/data/'\n",
-    "raw_model_path = f'{project_path}/raw_model/'\n",
-    "\n",
-    "# for cache related to ultralytics\n",
-    "os.environ['ULTRALYTICS_CACHE_DIR'] = raw_model_path\n",
-    "\n",
-    "dbutils.fs.mkdirs(training_path)\n",
-    "dbutils.fs.mkdirs(result_path)\n",
-    "dbutils.fs.mkdirs(data_path)\n",
-    "dbutils.fs.mkdirs(raw_model_path)\n",
-    "\n",
-    "dbutils.fs.ls(project_path)"
-   ]
-  },
-  {
-   "cell_type": "markdown",
-   "metadata": {},
-   "source": [
-    "### Optional DBFS-based code:\n",
-    "\n",
-    "##### More \"traditional\" way, setup folder under DBFS.\n",
-    "##### dbfs_project_location = '/dbfs/FileStore/cv_project_location/yolo/'\n",
-    "```python\n",
-    "dbfs_project_location = '/dbfs/tmp/cv_project_location/yolo/'\n",
-    "os.makedirs(dbfs_project_location, exist_ok=True)\n",
-    "```\n",
-    "\n",
-    "##### ephemeral /tmp/ project location on VM\n",
-    "```python\n",
-    "tmp_project_location = \"/tmp/training_results/\"\n",
-    "os.makedirs(tmp_project_location, exist_ok=True)\n",
-    "```"
->>>>>>> f3b7b2a0
    ]
   },
   {
@@ -629,7 +636,22 @@
    "language": "python",
    "name": "python3"
   },
+  "kernelspec": {
+   "display_name": ".venv",
+   "language": "python",
+   "name": "python3"
+  },
   "language_info": {
+   "codemirror_mode": {
+    "name": "ipython",
+    "version": 3
+   },
+   "file_extension": ".py",
+   "mimetype": "text/x-python",
+   "name": "python",
+   "nbconvert_exporter": "python",
+   "pygments_lexer": "ipython3",
+   "version": "3.12.7"
    "codemirror_mode": {
     "name": "ipython",
     "version": 3
